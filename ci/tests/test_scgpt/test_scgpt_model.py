--- conflicted
+++ resolved
@@ -41,14 +41,7 @@
         # meaning -1 is not present in the gene_ids
         assert (dataset.gene_ids == [0, 1, 2]).all()
 
-<<<<<<< HEAD
         assert (dataset.count_matrix == [1, 2, 6, 0]).all()
-=======
-        # ensure that the default index of the vocabulary is set to the id of the pad token
-        assert self.scgpt.vocab.get_default_index() == 3
-
-        assert (dataset.count_matrix == [1, 2, 6]).all()
->>>>>>> 3c44bc97
 
     def test_correct_handling_of_batch_ids(self):
         batch_id_array = [1]
