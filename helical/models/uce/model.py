--- conflicted
+++ resolved
@@ -12,30 +12,22 @@
 from accelerate import Accelerator
 
 class UCE(HelicalBaseModel):
-<<<<<<< HEAD
     default_config = UCEConfig()
 
     def __init__(self, model_dir, model_config: UCEConfig = default_config) -> None:
-=======
-    
-    def __init__(self, model_dir, model_args_path: Path = Path(__file__).parent.resolve() / "args.json", use_accelerator=True) -> None:
-
         """Initializes the UCE class
 
         Parameters
         ----------
         model_dir : str
             The path to the model directory
-        model_args_path : Path, optional
-            The path to the model arguments file. Default is the args.json file in the same directory.
-        use_accelerator : bool, default=True
-            Whether to use the accelerator class from Huggingface
+        model_config : UCEConfig, optional
+            The model configuration.
 
         Returns
         -------
         None
         """
->>>>>>> 5a9f3978
         
         super().__init__()
         self.model_config = model_config
