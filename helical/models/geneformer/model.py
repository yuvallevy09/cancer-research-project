--- conflicted
+++ resolved
@@ -4,7 +4,6 @@
 import numpy as np
 from anndata import AnnData
 import pickle
-from torch.utils.data import DataLoader
 from transformers import BertForMaskedLM
 from helical.models.geneformer.geneformer_utils import get_embs,quant_layers
 from helical.models.geneformer.geneformer_tokenizer import TranscriptomeTokenizer
@@ -15,30 +14,22 @@
 from accelerate import Accelerator
 import pickle as pkl
 class Geneformer(HelicalBaseModel):
-<<<<<<< HEAD
     default_config = GeneformerConfig()
 
     def __init__(self, model_dir, model_config: GeneformerConfig = default_config) -> None:
-=======
-    
-    def __init__(self, model_dir, model_args_path: Path = Path(__file__).parent.resolve() / "args.json", use_accelerator=True) -> None:
-
         """Initializes the Geneformer class
 
         Parameters
         ----------
         model_dir : str
             The path to the model directory 
-        model_args_path : Path, optional
-            The path to the model arguments file
-        use_accelerator : bool, default=True
-            Whether to use the accelerator class from Huggingface
+        model_config : GeneformerConfig, optional
+            The model configration
 
         Returns
         -------
         None
         """
->>>>>>> 5a9f3978
         
         super().__init__()
         self.model_config = model_config
@@ -54,16 +45,13 @@
         self.emb_mode = self.model_config.emb_mode
         self.forward_batch_size = self.model_config.batch_size
         
-<<<<<<< HEAD
         if self.model_config.accelerator:
             self.accelerator = Accelerator(project_dir=self.model_dir, cpu=self.model_config.accelerator["cpu"])
             self.model = self.accelerator.prepare(self.model)
         else:
             self.accelerator = None
 
-    def process_data(self, data: AnnData, data_config_path: Union[str, Path]) -> DataLoader:    
-=======
-    def process_data(self, data: AnnData, data_config_path: Union[str, Path],save_to_disk=False) -> Dataset:    
+    def process_data(self, data: AnnData, data_config_path: Union[str, Path], save_to_disk=False) -> Dataset:   
         """Processes the data for the UCE model
 
         Parameters 
@@ -79,8 +67,7 @@
         -------
         Dataset
             The tokenized dataset in the form of a Hugginface Dataset object
-        """
->>>>>>> 5a9f3978
+        """ 
 
         with open(data_config_path) as f:
             config = json.load(f)
